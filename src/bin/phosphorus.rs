#![allow(clippy::from_str_radix_10)]
#![allow(clippy::field_reassign_with_default)]

use std::path::PathBuf;

use clap::Parser;
use magnesium::{
  skip_comments, skip_empty_text_elements, trim_text, ElementIterator,
  TagAttributeIterator,
  XmlElement::{self, *},
};

#[derive(Parser, Debug)]
struct Args {
  /// gl.xml file
  #[arg(long)]
  xml: PathBuf,

  #[arg(long)]
  api: String,

  #[arg(long)]
  name: String,

  #[arg(long)]
  number: String,

  /// List of extensions to add
  #[arg(long)]
  ext: Vec<String>,
}

macro_rules! list_features_and_return {
  ($features:expr) => {{
    println!("Available features include:");
    for f in $features.iter() {
      let api = &f.api;
      let name = &f.name;
      let number = &f.number;
      println!("* api:{api}, name:{name}, number:{number}");
    }
    return;
  }};
}

fn main() {
  let args = Args::parse();
  println!("parsed args as: {args:?}");

  let gl_xml = std::fs::read_to_string(&args.xml).unwrap();
  let mut elem_iter = ElementIterator::new(&gl_xml)
    .filter_map(skip_comments)
    .map(trim_text)
    .filter_map(skip_empty_text_elements);
  let registry = match elem_iter.next().unwrap() {
    StartTag { name: "registry", attrs: "" } => Registry::new(&mut elem_iter),
    _ => panic!("couldn't read the `registry` element"),
  };

  let api_entries: Vec<&Feature> =
    registry.features.iter().filter(|f| f.api == args.api).collect();
  if api_entries.is_empty() {
    println!("No features found with that API.");
    list_features_and_return!(registry.features);
  }
  println!(
    "Matching APIs: {:?}",
    api_entries.iter().map(|f| f.name.as_str()).collect::<Vec<_>>()
  );

  let mut total_enumerations = Vec::new();
  let mut total_commands = Vec::new();
  let mut success = false;
  for feature in api_entries.iter() {
    total_enumerations.extend_from_slice(&feature.required_enumerations);
    total_commands.extend_from_slice(&feature.required_commands);
    if !feature.removed_commands.is_empty()
      || !feature.removed_enumerations.is_empty()
    {
      println!("TODO: PROCESS THE API REMOVALS");
    }

    if feature.name == args.name && feature.number == args.number {
      success = true;
      break;
    }
  }
  if !success {
    println!("Could not find an exact feature match!");
    list_features_and_return!(registry.features);
  }

  for ex in args.ext.iter() {
    let extension: &Extension =
      match registry.extensions.iter().find(|x| &x.name == ex) {
        Some(x) => x,
        None => {
          println!("Requested extension `{ex}` is not available.");
          return;
        }
      };
    if !extension.supported.contains(&args.api) {
      println!(
        "Found extension `{ex}`, but it isn't supported by API `{}`.",
        args.api
      );
      return;
    }
    // TODO: add the debug extension
  }

  println!(
    "Found {} enumerations and {} commands.",
    total_enumerations.len(),
    total_commands.len()
  );
}

fn burn_until<'a>(
  end: &str, elem_iter: &mut impl Iterator<Item = XmlElement<'a>>,
) {
  loop {
    if let EndTag { name } = elem_iter.next().unwrap() {
      if end == name {
        return;
      }
    }
  }
}

fn burn_until<'a>(
  end: &str, elem_iter: &mut impl Iterator<Item = XmlElement<'a>>,
) {
  loop {
    if let EndTag { name } = elem_iter.next().unwrap() {
      if end == name {
        return;
      }
    }
  }
}

#[derive(Debug, Clone, Default)]
pub struct Registry {
  pub enumerations: Vec<Enumeration>,
  pub commands: Vec<Command>,
  pub features: Vec<Feature>,
  pub extensions: Vec<Extension>,
}
impl Registry {
  pub fn new<'a>(mut elem_iter: impl Iterator<Item = XmlElement<'a>>) -> Self {
    let mut registry = Self::default();
    loop {
      match elem_iter.next().unwrap() {
        EndTag { name: "registry" } => return registry,
        StartTag { name: "comment", attrs: "" } => {
          // for some goofy reason, gl.xml has comments in matched comment tags
          // as well as in the usual `<!--` and `-->`
          burn_until("comment", &mut elem_iter)
        }
        StartTag { name: "types", attrs: "" } => {
          // We won't bother to read the `types` tree at all. It's badly
          // formatted because it contains literal C code and junk. Instead, see
          // the `gl_core_types` module.
          burn_until("types", &mut elem_iter)
        }
        EmptyTag { name: "enums", attrs: _ } => {
          // we don't need to keep empty `enums` instances, since they don't
          // hold any enum values.
        }
        StartTag { name: "enums", attrs } => 'enums: loop {
          let is_bitmask = TagAttributeIterator::new(attrs)
            .any(|attr| attr.key == "type" && attr.value == "bitmask");
          match elem_iter.next().unwrap() {
            EndTag { name: "enums" } => break 'enums,
            EmptyTag { name: "unused", attrs: _ } => (),
            EmptyTag { name: "enum", attrs } => {
              let mut enumeration = Enumeration::default();
              enumeration.is_bitmask = is_bitmask;
              for attr in TagAttributeIterator::new(attrs) {
                match attr.key {
                  "value" => enumeration.value = attr.value.to_string(),
                  "name" => enumeration.name = attr.value.to_string(),
                  "group" => enumeration.group = Some(attr.value.to_string()),
                  "alias" => enumeration.alias = Some(attr.value.to_string()),
                  "type" => enumeration.type_ = Some(attr.value.to_string()),
                  "api" => enumeration.api = Some(attr.value.to_string()),
                  "comment" => (),
                  other => panic!("{other:?}"),
                }
              }
              registry.enumerations.push(enumeration);
            }
            other => panic!("{other:?}"),
          }
        },
        StartTag { name: "commands", attrs: r#"namespace="GL""# } => {
          'commands: loop {
            match elem_iter.next().unwrap() {
              EndTag { name: "commands" } => {
                break 'commands;
              }
              StartTag { name: "command", attrs } => {
                registry.commands.push(Command::new(&mut elem_iter, attrs))
              }
              other => panic!("{other:?}"),
            }
          }
        }
        StartTag { name: "feature", attrs } => {
          registry.features.push(Feature::new(&mut elem_iter, attrs))
        }
        StartTag { name: "extensions", attrs: "" } => 'extensions: loop {
          match elem_iter.next().unwrap() {
            EndTag { name: "extensions" } => break 'extensions,
            EmptyTag { name: "extension", attrs } => {
              let mut extension = Extension::default();
              for attr in TagAttributeIterator::new(attrs) {
                match attr.key {
                  "name" => extension.name = attr.value.to_string(),
                  "supported" => extension.supported = attr.value.to_string(),
                  other => panic!("{other:?}"),
                }
              }
              registry.extensions.push(extension);
            }
            StartTag { name: "extension", attrs } => {
<<<<<<< HEAD
              let mut extension = Extension::default();
              for attr in TagAttributeIterator::new(attrs) {
                match attr.key {
                  "name" => extension.name = attr.value.to_string(),
                  "supported" => extension.supported = attr.value.to_string(),
                  "comment" => (),
                  other => panic!("{other:?}"),
                }
              }
              'extension: loop {
                match elem_iter.next().unwrap() {
                  EndTag { name: "extension" } => {
                    registry.extensions.push(extension);
                    break 'extension;
                  }
                  StartTag { name: "require", attrs } => {
                    extension
                      .requirements
                      .push(ExtensionRequirement::new(&mut elem_iter, attrs));
                  }
                  other => panic!("{other:?}"),
                }
              }
=======
              registry.extensions.push(Extension::new(&mut elem_iter, attrs))
>>>>>>> b3b0d69e
            }
            other => panic!("{other:?}"),
          }
        },
        other => panic!("{other:?}"),
      }
    }
  }
}

#[derive(Debug, Clone, Default)]
pub struct Enumeration {
  pub value: String,
  pub name: String,
  pub group: Option<String>,
  pub alias: Option<String>,
  pub type_: Option<String>,
  pub api: Option<String>,
  pub is_bitmask: bool,
}

#[derive(Debug, Clone, Default)]
pub struct Command {
  pub return_ty: String,
  pub return_group: Option<String>,
  pub return_class: Option<String>,
  pub name: String,
  pub params: Vec<Param>,
  /// This command is an alias of another command, named here.
  pub alias: Option<String>,
}
impl Command {
  pub fn new<'a>(
    elem_iter: &mut impl Iterator<Item = XmlElement<'a>>, attrs: &str,
  ) -> Self {
    let mut command = Command::default();
    for attr in TagAttributeIterator::new(attrs) {
      if attr.key == "comment" {
        continue;
      }
      println!("command_attr: {attr:?}");
    }
    loop {
      match elem_iter.next().unwrap() {
        EndTag { name: "command" } => {
          return command;
        }
        StartTag { name: "proto", attrs } => {
          // proto attrs
          for attr in TagAttributeIterator::new(attrs) {
            match attr.key {
              "group" => command.return_group = Some(attr.value.to_string()),
              "class" => command.return_class = Some(attr.value.to_string()),
              other => panic!("{other:?}"),
            }
          }
          // return type
          match elem_iter.next().unwrap() {
            Text("void") => command.return_ty = "()".to_string(),
            Text("void *") => command.return_ty = "*mut c_void".to_string(),
            Text("const") => {
              assert_eq!(
                elem_iter.next().unwrap(),
                StartTag { name: "ptype", attrs: "" }
              );
              let t = match elem_iter.next().unwrap() {
                Text(t) => t.to_string(),
                other => panic!("{other:?}"),
              };
              assert_eq!(elem_iter.next().unwrap(), EndTag { name: "ptype" });
              assert_eq!(elem_iter.next().unwrap(), Text("*"));
              command.return_ty = format!("*const {t}");
            }
            StartTag { name: "ptype", attrs: "" } => {
              match elem_iter.next().unwrap() {
                Text(t) => command.return_ty = t.to_string(),
                other => panic!("{other:?}"),
              }
              assert_eq!(elem_iter.next().unwrap(), EndTag { name: "ptype" });
            }
            other => panic!("{other:?}"),
          }
          // name
          match elem_iter.next().unwrap() {
            StartTag { name: "name", attrs: "" } => {
              match elem_iter.next().unwrap() {
                Text(t) => command.name = t.to_string(),
                other => panic!("{other:?}"),
              }
              assert_eq!(elem_iter.next().unwrap(), EndTag { name: "name" });
            }
            other => panic!("{other:?}"),
          }
          assert_eq!(elem_iter.next().unwrap(), EndTag { name: "proto" });
        }
        StartTag { name: "param", attrs } => {
          let mut param = Param::default();
          for attr in TagAttributeIterator::new(attrs) {
            match attr.key {
              "group" => param.group = Some(attr.value.to_string()),
              "class" => param.class = Some(attr.value.to_string()),
              "len" => param.len = Some(attr.value.to_string()),
              other => panic!("{other:?}"),
            }
          }
          'param: loop {
            match elem_iter.next().unwrap() {
              EndTag { name: "param" } => {
                command.params.push(param);
                break 'param;
              }
              StartTag { name: "ptype", attrs: "" } => {
                match elem_iter.next().unwrap() {
                  Text(t) => param.param_ty = t.to_string(),
                  other => panic!("{other:?}"),
                }
                assert_eq!(elem_iter.next().unwrap(), EndTag { name: "ptype" });
              }
              Text("const") => {
                assert_eq!(
                  elem_iter.next().unwrap(),
                  StartTag { name: "ptype", attrs: "" }
                );
                let t = match elem_iter.next().unwrap() {
                  Text(t) => t.to_string(),
                  other => panic!("{other:?}"),
                };
                assert_eq!(elem_iter.next().unwrap(), EndTag { name: "ptype" });
                match elem_iter.next().unwrap() {
                  Text("*") => param.param_ty = format!("*const {t}"),
                  Text("*const*") => {
                    param.param_ty = format!("*const *const {t}")
                  }
                  Text("**") => param.param_ty = format!("*const *mut {t}"),
                  other => panic!("{other:?}"),
                }
              }
              Text("const void *") => {
                param.param_ty = "*const c_void".to_string();
              }
              Text("const void **") => {
                param.param_ty = "*const *mut c_void".to_string();
              }
              Text("void *") => {
                param.param_ty = "*mut c_void".to_string();
              }
              Text("void **") => {
                param.param_ty = "*mut *mut c_void".to_string();
              }
              Text("const void *const*") => {
                param.param_ty = "*const *const c_void".to_string();
              }
              Text("*") => {
                param.param_ty = format!("*mut {}", param.param_ty);
              }
              StartTag { name: "name", attrs: "" } => {
                match elem_iter.next().unwrap() {
                  Text(t) => param.name = t.to_string(),
                  other => panic!("{other:?}"),
                }
                assert_eq!(elem_iter.next().unwrap(), EndTag { name: "name" });
              }
              other => panic!("{other:?}, Command: {command:?}"),
            }
          }
        }
        EmptyTag { name: "glx", .. } => (),
        EmptyTag { name: "vecequiv", .. } => (),
        EmptyTag { name: "alias", attrs } => {
          for attr in TagAttributeIterator::new(attrs) {
            match attr.key {
              "name" => command.alias = Some(attr.value.to_string()),
              other => panic!("{other:?}"),
            }
          }
        }
        other => panic!("{other:?}"),
      }
    }
  }
}

#[derive(Debug, Clone, Default)]
pub struct Param {
  pub param_ty: String,
  pub name: String,
  pub group: Option<String>,
  pub class: Option<String>,
  pub len: Option<String>,
}

#[derive(Debug, Clone, Copy)]
pub enum Profile {
  Core,
  Compatibility,
}

#[derive(Debug, Clone, Default)]
pub struct Feature {
  pub api: String,
  pub name: String,
  pub number: String,
  /// (name, profile)
  pub required_enumerations: Vec<(String, Option<Profile>)>,
  /// (name, profile)
  pub required_commands: Vec<(String, Option<Profile>)>,
  /// (name, profile)
  pub removed_enumerations: Vec<(String, Option<Profile>)>,
  /// (name, profile)
  pub removed_commands: Vec<(String, Option<Profile>)>,
}
impl Feature {
  pub fn new<'a>(
    elem_iter: &mut impl Iterator<Item = XmlElement<'a>>, attrs: &str,
  ) -> Self {
    let mut feature = Feature::default();
    for attr in TagAttributeIterator::new(attrs) {
      match attr.key {
        "api" => feature.api = attr.value.to_string(),
        "name" => feature.name = attr.value.to_string(),
        "number" => feature.number = attr.value.to_string(),
        other => panic!("{other:?}"),
      }
    }
    loop {
      match elem_iter.next().unwrap() {
        EndTag { name: "feature" } => return feature,
        EmptyTag { name: "require", .. } => (),
        StartTag { name: "require", attrs } => {
          let mut profile = None;
          for attr in TagAttributeIterator::new(attrs) {
            match attr.key {
              "comment" => (),
              "profile" => match attr.value {
                "core" => profile = Some(Profile::Core),
                "compatibility" => profile = Some(Profile::Compatibility),
                "common" => (),
                other => panic!("{other:?}"),
              },
              other => panic!("{other:?}"),
            }
          }
          'require: loop {
            match elem_iter.next().unwrap() {
              EndTag { name: "require" } => break 'require,
              EmptyTag { name: "type", .. } => continue,
              EmptyTag { name: "enum", attrs } => {
                for attr in TagAttributeIterator::new(attrs) {
                  match attr.key {
                    "name" => feature
                      .required_enumerations
                      .push((attr.value.to_string(), profile)),
                    "comment" => (),
                    other => panic!("{other:?}"),
                  }
                }
              }
              EmptyTag { name: "command", attrs } => {
                for attr in TagAttributeIterator::new(attrs) {
                  match attr.key {
                    "name" => feature
                      .required_commands
                      .push((attr.value.to_string(), profile)),
                    other => panic!("{other:?}"),
                  }
                }
              }
              other => panic!("{other:?}"),
            }
          }
        }
        StartTag { name: "remove", attrs } => {
          let mut profile = None;
          for attr in TagAttributeIterator::new(attrs) {
            match attr.key {
              "comment" => (),
              "profile" => match attr.value {
                "core" => profile = Some(Profile::Core),
                "compatibility" => profile = Some(Profile::Compatibility),
                "common" => (),
                other => panic!("{other:?}"),
              },
              other => panic!("{other:?}, Feature: {:?}", feature.name),
            }
          }
          'remove: loop {
            match elem_iter.next().unwrap() {
              EndTag { name: "remove" } => break 'remove,
              EmptyTag { name: "type", .. } => continue,
              EmptyTag { name: "enum", attrs } => {
                for attr in TagAttributeIterator::new(attrs) {
                  match attr.key {
                    "name" => feature
                      .removed_enumerations
                      .push((attr.value.to_string(), profile)),
                    other => panic!("{other:?}"),
                  }
                }
              }
              EmptyTag { name: "command", attrs } => {
                for attr in TagAttributeIterator::new(attrs) {
                  match attr.key {
                    "name" => feature
                      .removed_commands
                      .push((attr.value.to_string(), profile)),
                    other => panic!("{other:?}"),
                  }
                }
              }
              other => panic!("{other:?}"),
            }
          }
        }
        other => panic!("{other:?}"),
      }
    }
  }
}

#[derive(Debug, Clone, Default)]
pub struct ExtensionRequirement {
  api: Option<String>,
  profile: Option<String>,
  enumerations: Vec<String>,
  commands: Vec<String>,
}
impl ExtensionRequirement {
  pub fn new<'a>(
    elem_iter: &mut impl Iterator<Item = XmlElement<'a>>, attrs: &str,
  ) -> Self {
    let mut requirement = ExtensionRequirement::default();
    for attr in TagAttributeIterator::new(attrs) {
      match attr.key {
        "comment" => (),
        "api" => requirement.api = Some(attr.value.to_string()),
        "profile" => requirement.profile = Some(attr.value.to_string()),
        other => panic!("{other:?}"),
      }
    }
    loop {
      match elem_iter.next().unwrap() {
        EndTag { name: "require" } => return requirement,
        EmptyTag { name: "enum", attrs } => {
          for attr in TagAttributeIterator::new(attrs) {
            match attr.key {
              "name" => requirement.enumerations.push(attr.value.to_string()),
              "comment" => (),
              other => panic!("{other:?}"),
            }
          }
        }
        EmptyTag { name: "command", attrs } => {
          for attr in TagAttributeIterator::new(attrs) {
            match attr.key {
              "name" => requirement.commands.push(attr.value.to_string()),
              "comment" => (),
              other => panic!("{other:?}"),
            }
          }
        }
        EmptyTag { name: "type", attrs: _ } => (),
        other => panic!("{other:?}"),
      }
    }
  }
}

#[derive(Debug, Clone, Default)]
pub struct Extension {
  pub name: String,
  pub supported: String,
<<<<<<< HEAD
  pub requirements: Vec<ExtensionRequirement>,
=======
  pub api: Option<String>,
  pub profile: Option<String>,
  pub required_enumerations: Vec<String>,
  pub required_commands: Vec<String>,
}
impl Extension {
  /// works for StartTag, not EmptyTag
  pub fn new<'a>(
    elem_iter: &mut impl Iterator<Item = XmlElement<'a>>, attrs: &str,
  ) -> Self {
    let mut extension = Extension::default();
    for attr in TagAttributeIterator::new(attrs) {
      match attr.key {
        "name" => extension.name = attr.value.to_string(),
        "supported" => extension.supported = attr.value.to_string(),
        "comment" => (),
        other => panic!("{other:?}"),
      }
    }
    loop {
      match elem_iter.next().unwrap() {
        EndTag { name: "extension" } => return extension,
        StartTag { name: "require", attrs } => 'require: loop {
          for attr in TagAttributeIterator::new(attrs) {
            match attr.key {
              "comment" => (),
              "api" => extension.api = Some(attr.value.to_string()),
              "profile" => extension.profile = Some(attr.value.to_string()),
              other => panic!("{other:?}"),
            }
          }
          match elem_iter.next().unwrap() {
            EndTag { name: "require" } => break 'require,
            EmptyTag { name: "enum", attrs } => {
              for attr in TagAttributeIterator::new(attrs) {
                match attr.key {
                  "name" => {
                    extension.required_enumerations.push(attr.value.to_string())
                  }
                  "comment" => (),
                  other => panic!("{other:?}"),
                }
              }
            }
            EmptyTag { name: "command", attrs } => {
              for attr in TagAttributeIterator::new(attrs) {
                match attr.key {
                  "name" => {
                    extension.required_commands.push(attr.value.to_string())
                  }
                  "comment" => (),
                  other => panic!("{other:?}"),
                }
              }
            }
            EmptyTag { name: "type", attrs: _ } => (),
            other => panic!("{other:?}"),
          }
        },
        other => panic!("{other:?}"),
      }
    }
  }
>>>>>>> b3b0d69e
}<|MERGE_RESOLUTION|>--- conflicted
+++ resolved
@@ -114,18 +114,6 @@
     total_enumerations.len(),
     total_commands.len()
   );
-}
-
-fn burn_until<'a>(
-  end: &str, elem_iter: &mut impl Iterator<Item = XmlElement<'a>>,
-) {
-  loop {
-    if let EndTag { name } = elem_iter.next().unwrap() {
-      if end == name {
-        return;
-      }
-    }
-  }
 }
 
 fn burn_until<'a>(
@@ -225,33 +213,7 @@
               registry.extensions.push(extension);
             }
             StartTag { name: "extension", attrs } => {
-<<<<<<< HEAD
-              let mut extension = Extension::default();
-              for attr in TagAttributeIterator::new(attrs) {
-                match attr.key {
-                  "name" => extension.name = attr.value.to_string(),
-                  "supported" => extension.supported = attr.value.to_string(),
-                  "comment" => (),
-                  other => panic!("{other:?}"),
-                }
-              }
-              'extension: loop {
-                match elem_iter.next().unwrap() {
-                  EndTag { name: "extension" } => {
-                    registry.extensions.push(extension);
-                    break 'extension;
-                  }
-                  StartTag { name: "require", attrs } => {
-                    extension
-                      .requirements
-                      .push(ExtensionRequirement::new(&mut elem_iter, attrs));
-                  }
-                  other => panic!("{other:?}"),
-                }
-              }
-=======
               registry.extensions.push(Extension::new(&mut elem_iter, attrs))
->>>>>>> b3b0d69e
             }
             other => panic!("{other:?}"),
           }
@@ -623,13 +585,7 @@
 pub struct Extension {
   pub name: String,
   pub supported: String,
-<<<<<<< HEAD
   pub requirements: Vec<ExtensionRequirement>,
-=======
-  pub api: Option<String>,
-  pub profile: Option<String>,
-  pub required_enumerations: Vec<String>,
-  pub required_commands: Vec<String>,
 }
 impl Extension {
   /// works for StartTag, not EmptyTag
@@ -648,46 +604,11 @@
     loop {
       match elem_iter.next().unwrap() {
         EndTag { name: "extension" } => return extension,
-        StartTag { name: "require", attrs } => 'require: loop {
-          for attr in TagAttributeIterator::new(attrs) {
-            match attr.key {
-              "comment" => (),
-              "api" => extension.api = Some(attr.value.to_string()),
-              "profile" => extension.profile = Some(attr.value.to_string()),
-              other => panic!("{other:?}"),
-            }
-          }
-          match elem_iter.next().unwrap() {
-            EndTag { name: "require" } => break 'require,
-            EmptyTag { name: "enum", attrs } => {
-              for attr in TagAttributeIterator::new(attrs) {
-                match attr.key {
-                  "name" => {
-                    extension.required_enumerations.push(attr.value.to_string())
-                  }
-                  "comment" => (),
-                  other => panic!("{other:?}"),
-                }
-              }
-            }
-            EmptyTag { name: "command", attrs } => {
-              for attr in TagAttributeIterator::new(attrs) {
-                match attr.key {
-                  "name" => {
-                    extension.required_commands.push(attr.value.to_string())
-                  }
-                  "comment" => (),
-                  other => panic!("{other:?}"),
-                }
-              }
-            }
-            EmptyTag { name: "type", attrs: _ } => (),
-            other => panic!("{other:?}"),
-          }
-        },
-        other => panic!("{other:?}"),
-      }
-    }
-  }
->>>>>>> b3b0d69e
+        StartTag { name: "require", attrs } => extension
+          .requirements
+          .push(ExtensionRequirement::new(elem_iter, attrs)),
+        other => panic!("{other:?}"),
+      }
+    }
+  }
 }